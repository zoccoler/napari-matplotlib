--- conflicted
+++ resolved
@@ -25,10 +25,8 @@
     - command: napari-matplotlib.scatter
       display_name: Scatter
 
-<<<<<<< HEAD
     - command: napari-matplotlib.features_scatter
       display_name: FeaturesScatter
-=======
+
     - command: napari-matplotlib.slice
-      display_name: 1D slice
->>>>>>> 1ec14d36
+      display_name: 1D slice