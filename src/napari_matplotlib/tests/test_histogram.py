from copy import deepcopy

import pytest

<<<<<<< HEAD
from napari_matplotlib import HistogramWidget, FeaturesHistogramWidget
from napari_matplotlib.tests.helpers import (
    assert_figures_equal,
    assert_figures_not_equal,
)
=======
from napari_matplotlib import HistogramWidget
>>>>>>> 83747f92


@pytest.mark.mpl_image_compare
def test_histogram_2D(make_napari_viewer, astronaut_data):
    viewer = make_napari_viewer()
    viewer.theme = "light"
    viewer.add_image(astronaut_data[0], **astronaut_data[1])
    fig = HistogramWidget(viewer).figure
    # Need to return a copy, as original figure is too eagerley garbage
    # collected by the widget
    return deepcopy(fig)


@pytest.mark.mpl_image_compare
def test_histogram_3D(make_napari_viewer, brain_data):
    viewer = make_napari_viewer()
    viewer.theme = "light"
    viewer.add_image(brain_data[0], **brain_data[1])
    axis = viewer.dims.last_used
    slice_no = brain_data[0].shape[0] - 1
    viewer.dims.set_current_step(axis, slice_no)
    fig = HistogramWidget(viewer).figure
    # Need to return a copy, as original figure is too eagerley garbage
    # collected by the widget
<<<<<<< HEAD
    return deepcopy(fig)


def test_feature_histogram(make_napari_viewer):

    import numpy as np

    n_points = 1000
    random_points = np.random.random((n_points,3))*10
    feature1 = np.random.random(n_points)
    feature2 = np.random.normal(size=n_points)

    viewer = make_napari_viewer()
    viewer.add_points(random_points, properties={'feature1': feature1, 'feature2': feature2}, face_color='feature1', size=1)

    widget = FeaturesHistogramWidget(viewer)
    viewer.window.add_dock_widget(widget)
    widget._set_axis_keys('feature1')
    widget._key_selection_widget()
    widget._set_axis_keys('feature2')
    widget._key_selection_widget()


def test_change_layer(make_napari_viewer, brain_data, astronaut_data):
    viewer = make_napari_viewer()
    widget = HistogramWidget(viewer)

    viewer.add_image(brain_data[0], **brain_data[1])
    viewer.add_image(astronaut_data[0], **astronaut_data[1])

    # Select first layer
    viewer.layers.selection.clear()
    viewer.layers.selection.add(viewer.layers[0])
    fig1 = deepcopy(widget.figure)

    # Re-selecting first layer should produce identical plot
    viewer.layers.selection.clear()
    viewer.layers.selection.add(viewer.layers[0])
    assert_figures_equal(widget.figure, fig1)

    # Plotting the second layer should produce a different plot
    viewer.layers.selection.clear()
    viewer.layers.selection.add(viewer.layers[1])
    assert_figures_not_equal(widget.figure, fig1)
=======
    return deepcopy(fig)
>>>>>>> 83747f92
<|MERGE_RESOLUTION|>--- conflicted
+++ resolved
@@ -2,15 +2,11 @@
 
 import pytest
 
-<<<<<<< HEAD
 from napari_matplotlib import HistogramWidget, FeaturesHistogramWidget
 from napari_matplotlib.tests.helpers import (
     assert_figures_equal,
     assert_figures_not_equal,
 )
-=======
-from napari_matplotlib import HistogramWidget
->>>>>>> 83747f92
 
 
 @pytest.mark.mpl_image_compare
@@ -35,7 +31,6 @@
     fig = HistogramWidget(viewer).figure
     # Need to return a copy, as original figure is too eagerley garbage
     # collected by the widget
-<<<<<<< HEAD
     return deepcopy(fig)
 
 
@@ -79,7 +74,4 @@
     # Plotting the second layer should produce a different plot
     viewer.layers.selection.clear()
     viewer.layers.selection.add(viewer.layers[1])
-    assert_figures_not_equal(widget.figure, fig1)
-=======
-    return deepcopy(fig)
->>>>>>> 83747f92
+    assert_figures_not_equal(widget.figure, fig1)